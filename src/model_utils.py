--- conflicted
+++ resolved
@@ -136,14 +136,10 @@
     n_repeats: int = 1,
     n_splits: int = 5,
     random_state: int = 42,
-<<<<<<< HEAD
-) -> defaultdict[str, list[float | np.ndarray]]:
-=======
 ) -> tuple[
-    defaultdict[str, list[np.ndarray]],
+    defaultdict[str, list[float | np.ndarray]],
     list[tf.keras.callbacks.History]
 ]:
->>>>>>> deac8adb
     '''
     Возвращает словарь с результатами вычисления метрик и список объектов
     History для каждого фолда при нескольких циклах K-fold кросс-валидации.
@@ -174,7 +170,7 @@
 
     Returns:
     --------
-    defaultdict[str, list[np.ndarray]]
+    defaultdict[str, list[float | np.ndarray]]
         Возвращается словарь списков. Ключом является название функции,
         используемой в качестве метрики. В соответсвующем списке находятся
         результаты вычисления метрик на всех циклах на каждом фолде. Т.е. если
@@ -196,15 +192,11 @@
         y_train, y_test = lbls[train_idx], lbls[test_idx]
 
         proxy_model.make_model(features.shape[1], lbls.shape[1])
-<<<<<<< HEAD
         if proxy_model.validation_split is None:
-            proxy_model.fit(x_train, y_train, (x_test, y_test))
+            history = proxy_model.fit(x_train, y_train, (x_test, y_test))
         else:
-            proxy_model.fit(x_train, y_train)
-=======
-        history = proxy_model.fit(x_train, y_train)
+            history = proxy_model.fit(x_train, y_train)
         histories.append(history)
->>>>>>> deac8adb
         y_pred = proxy_model.predict(x_test)
 
         for metric in metrics:
